--- conflicted
+++ resolved
@@ -115,16 +115,11 @@
       matrix: ${{ fromJSON(needs.matrix-factory.outputs.matrix) }}
 
     container:
-<<<<<<< HEAD
-      image: ${{ matrix.image }}:1.59.0
-      options: "-v ${{ github.workspace }}:${{ github.workspace }} --user=root"
-=======
       image: ${{ matrix.image }}:2.0.4
       options: "--user=root"
 
     env:
       CONAN_HOME: '/home/conan/.conan2'
->>>>>>> ea547fab
 
     steps:
       - uses: actions/checkout@v3
