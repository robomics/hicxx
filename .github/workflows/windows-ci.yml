--- conflicted
+++ resolved
@@ -50,11 +50,7 @@
 
       - name: Generate requirements.txt for pip
         run: |
-<<<<<<< HEAD
-          echo 'conan==1.59.*' > requirements.txt
-=======
           echo 'conan==2.0.*' > requirements.txt
->>>>>>> ea547fab
 
       - uses: actions/setup-python@v4
         with:
